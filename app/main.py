--- conflicted
+++ resolved
@@ -2,14 +2,11 @@
 import logging
 from fastapi.middleware.cors import CORSMiddleware
 from app.core.config import settings
-<<<<<<< HEAD
 from app.api.v1.api import api_router
 from app.core.logging_config import setup_logging
 
 # Setup logging
 logger = setup_logging()
-=======
->>>>>>> 24116bb1
 
 from app.api.v1 import api_router  # Import the api_router
 from app.db import model_registration  # Import model_registration to register all models
